--- conflicted
+++ resolved
@@ -2,14 +2,9 @@
  * Tackler-NG 2023-2025
  * SPDX-License-Identifier: Apache-2.0
  */
-<<<<<<< HEAD
 use clap::builder::{PossibleValue, TypedValueParser};
-use clap::Parser;
-=======
-use clap::builder::PossibleValue;
 use clap::error::ErrorKind;
 use clap::{CommandFactory, Parser, Subcommand};
->>>>>>> 00c5118e
 use std::error::Error;
 use std::path::PathBuf;
 use tackler_api::txn_ts;
@@ -78,7 +73,6 @@
     pub(crate) input_git_commit: Option<String>,
 }
 
-<<<<<<< HEAD
 #[derive(Debug, Clone)]
 pub(crate) enum PriceLookup {
     AtTheTimeOfTxn,
@@ -133,10 +127,6 @@
     }
 }
 
-#[derive(Parser)]
-#[command(author, version=env!("VERSION"), about, long_about = None)]
-pub(crate) struct Cli {
-=======
 #[derive(Clone, Subcommand)]
 #[allow(clippy::large_enum_variant)]
 pub(crate) enum Commands {
@@ -150,7 +140,6 @@
 
 #[derive(Debug, Clone, clap::Args)]
 pub(crate) struct DefaultArgs {
->>>>>>> 00c5118e
     #[arg(long = "config", value_name = "path_to_config-file")]
     pub(crate) conf_path: Option<PathBuf>,
 
