--- conflicted
+++ resolved
@@ -5,14 +5,11 @@
  */
 
 use crate::parser::Stream;
-<<<<<<< HEAD
-=======
-use winnow::ascii::{line_ending, till_line_ending};
-use winnow::combinator::{alt, peek};
->>>>>>> 00c5118e
+use winnow::combinator::{alt, cut_err, peek};
 use winnow::stream::AsChar;
 use winnow::token::one_of;
 use winnow::{
+    ascii::line_ending,
     ascii::till_line_ending,
     error::{StrContext, StrContextValue},
 };
@@ -20,26 +17,18 @@
 
 pub(crate) fn p_comment<'s>(is: &mut Stream<'s>) -> PResult<&'s str> {
     let m = seq!(
-<<<<<<< HEAD
-        _: (
-            ';',
-            // this can not be space1 as we must preserve space for equity and identity reports
-            one_of(AsChar::is_space)
-        ).context(StrContext::Expected(StrContextValue::Description("comment begins with a `;` and a space character"))),
-        till_line_ending,
-=======
         _: ';',
-        alt((
+        cut_err(alt((
+            // allow totally empty comment ";\n" - this is important for
+            // txn body comments as some editors removes spaces at the end of line
+            peek(line_ending).map(|_| {("",)}),
             seq!(
                 // this can not be space1 as we must preserve space for equity and identity reports
                 _: one_of(AsChar::is_space),
                 till_line_ending
-            ),
-            // allow totally empty comment ";\n" - this is important for
-            // txn body comments as some editors removes spaces at the end of line
-            peek(line_ending).map(|_| {("",)})
-        )).map(|x| x.0),
->>>>>>> 00c5118e
+            )
+        )).map(|x| x.0))
+            .context(StrContext::Expected(StrContextValue::Description("comment begins with a `;` and a space character"))),
     )
     .map(|x| x.0)
     .parse_next(is)?;
